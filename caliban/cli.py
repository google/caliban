#!/usr/bin/python
#
# Copyright 2020 Google LLC
#
# Licensed under the Apache License, Version 2.0 (the "License");
# you may not use this file except in compliance with the License.
# You may obtain a copy of the License at
#
#      http://www.apache.org/licenses/LICENSE-2.0
#
# Unless required by applicable law or agreed to in writing, software
# distributed under the License is distributed on an "AS IS" BASIS,
# WITHOUT WARRANTIES OR CONDITIONS OF ANY KIND, either express or implied.
# See the License for the specific language governing permissions and
# limitations under the License.
"""Command line parser for the Caliban app."""
import argparse
import os
import sys
from argparse import REMAINDER
from typing import Any, Dict, List, Optional, Union

import google.auth._cloud_sdk as csdk
from absl.flags import argparse_flags

import caliban.config as conf
import caliban.config.experiment as ce
import caliban.docker.build as b
import caliban.platform.cloud.types as ct
import caliban.platform.gke as gke
import caliban.platform.gke.constants as gke_k
import caliban.platform.gke.types as gke_t
import caliban.platform.gke.util as gke_u
import caliban.platform.slurm as slurm
import caliban.util as u
import caliban.util.argparse as ua
import caliban.util.schema as us
from caliban import __version__


def _job_mode(
  use_gpu: bool, gpu_spec: Optional[ct.GPUSpec], tpu_spec: Optional[ct.TPUSpec]
) -> conf.JobMode:
  """Encapsulates the slightly-too-complicated logic around the default job mode
  to choose based on the values of three incoming parameters.

  """
  if not use_gpu and gpu_spec is not None:
    # This should never happen, due to our CLI validation.
    raise AssertionError("gpu_spec isn't allowed for CPU only jobs!")

  # Base mode.
  mode = conf.JobMode.GPU if use_gpu else conf.JobMode.CPU

  # For the specific case where there's no GPU specified and a TPU is, set the
  # mode back to CPU and don't attach a GPU.
  if gpu_spec is None and tpu_spec is not None:
    mode = conf.JobMode.CPU

  return mode


def resolve_job_mode(args: Dict[str, Any]) -> conf.JobMode:
  """Similar to job_mode above; plucks the values out of a parsed CLI arg map vs
  taking them directory.

  """
  use_gpu = args.get("use_gpu", True)
  gpu_spec = args.get("gpu_spec")
  tpu_spec = args.get("tpu_spec")
  return _job_mode(use_gpu, gpu_spec, tpu_spec)


def validate_script_args(argv: List[str], items: List[str]) -> List[str]:
  """This validation catches errors where argparse slurps up anything after the
  required argument as a script_arg, EVEN if it's not separated by a --.

  We do this instead of just parsing them directly so that we can still have a
  nice help string provided by argparse.

  """

  # items before the double-dashes, expected script_args after.
  pre_args, expected = u.split_by(argv, "--")
  if items == expected:
    return items

  # get the extra arguments parsed BEFORE the dash. These were probably meant
  # to be options to caliban itself.
  pre_dashes, _ = u.split_by(items, "--")

  joined = " ".join(pre_dashes)
  expected_s = " ".join(expected)

  # caliban arguments before these unexpected arguments.
  before_pre_dashes = pre_args[: -len(pre_dashes)]

  pwas = "was" if len(pre_dashes) == 1 else "were"
  parg = "argument" if len(pre_dashes) == 1 else "arguments"

  u.err(
    """\nThe {} '{}' {} supplied after required arguments but before the '--' separator and {} not properly parsed.\n\n""".format(
      parg, joined, pwas, pwas
    )
  )
  u.err(
    "if you meant to pass these as script_args, try "
    "moving them after the --, like this:\n\n"
  )
  u.err(
    "caliban {} -- {} {}\n\n".format(" ".join(before_pre_dashes), joined, expected_s)
  )
  u.err(
    "Otherwise, if these are in fact caliban keyword arguments, "
    "please move them before the python script/module name argument.\n\n"
  )
  sys.exit(1)


def add_script_args(parser):
  """Adds an argument group that, paired with the validation above, slurps up all
  arguments provided after a '--'.

  """
  parser.add_argument_group("pass-through arguments").add_argument(
    "script_args",
    nargs=REMAINDER,
    default=[],
    metavar="-- YOUR_ARGS",
    help="""This is a catch-all for arguments you want to pass through to your script.
any arguments after '--' will pass through.""",
  )


def require_module(parser):
  parser.add_argument(
    "module",
    type=ua.validated_package,
    help="Code to execute, in either trainer.train' or 'trainer/train.py' format. "
    "Accepts python scripts, modules or a path to an arbitrary script.",
  )


def setup_extras(parser):
  parser.add_argument("--extras", action="append", help="setup.py dependency keys.")


def no_cache_arg(parser):
  parser.add_argument(
    "--no_cache",
    help="Disable Docker's caching mechanism and force"
    "a rebuild of the container from scratch.",
    action="store_true",
  )


def docker_run_arg(parser):
  """Adds a command that accepts arguments to pass directly to `docker run`."""
  parser.add_argument(
    "--docker_run_args",
    type=lambda s: s.split(),
    help="String of args to add to Docker.",
  )


def extra_dirs(parser):
  parser.add_argument(
    "-d",
    "--dir",
    action="append",
    type=ua.argparse_schema(us.Directory),
    help="Extra directories to include. List these from large to small "
    "to take full advantage of Docker's build cache.",
  )


def no_gpu_flag(parser):
  parser.add_argument(
    "--nogpu",
    dest="use_gpu",
    help="Disable GPU mode and force CPU-only.",
    action="store_false",
  )


def project_id_arg(parser):
  parser.add_argument(
    "--project_id",
    help="ID of the GCloud AI Platform/GKE project to use for Cloud job "
    "submission and image persistence. (Defaults to $PROJECT_ID; errors if "
    "both the argument and $PROJECT_ID are empty.)",
  )


def region_arg(parser):
  regions = u.enum_vals(ct.valid_regions())
  parser.add_argument(
    "--region",
    type=ct.parse_region,
    help="Region to use for Cloud job submission and image persistence. "
    + "Must be one of {}. ".format(regions)
    + "(Defaults to $REGION or '{}'.)".format(conf.DEFAULT_REGION.value),
  )


def cloud_key_arg(parser):
  parser.add_argument(
    "--cloud_key",
    type=ua.argparse_schema(us.File),
    help="Path to GCloud service account key. "
    "(Defaults to $GOOGLE_APPLICATION_CREDENTIALS.)",
  )


def image_id_arg(parser):
  parser.add_argument(
    "--image_id",
    help="Docker image ID accessible in the local Docker registry. "
    "If supplied, Caliban will skip the 'docker build' step and use this image.",
  )


def image_tag_arg(parser):
  parser.add_argument(
    "--image_tag",
    help="Docker image tag accessible via Container Registry. If supplied, "
    "Caliban will skip the build and push steps and use this image tag.",
  )


def machine_type_arg(parser):
  machine_types = u.enum_vals(ct.MachineType)
  cpu_default = conf.DEFAULT_MACHINE_TYPE[conf.JobMode.CPU].value
  gpu_default = conf.DEFAULT_MACHINE_TYPE[conf.JobMode.GPU].value

  parser.add_argument(
    "--machine_type",
    type=ct.parse_machine_type,
    help="Cloud machine type to request. Must be one of "
    + "{}. Defaults to '{}' in GPU mode, or '{}' ".format(
      machine_types, gpu_default, cpu_default
    )
    + "if --nogpu is passed.",
  )


# Parsers for each command supported by Caliban.


def base_parser(base):
  "Configures options that every command needs."
  no_gpu_flag(base)
  cloud_key_arg(base)
  setup_extras(base)
  no_cache_arg(base)


def building_parser(base):
  """Augments the supplied base with options required by any parser that builds a
  docker image.

  """
  base_parser(base)
  require_module(base)
  extra_dirs(base)


def executing_parser(base):
  """Augments the supplied base with options required by any parser that executes
  code vs running some interactive process.

  """
  building_parser(base)
  add_script_args(base)
  experiment_config_arg(base)
  dry_run_arg(base)


def shell_parser(base):
  """Configure the Shell subparser."""
  parser = base.add_parser(
    "shell", help="Start an interactive shell with this dir mounted."
  )
  base_parser(parser)
  image_id_arg(parser)
  docker_run_arg(parser)
  parser.add_argument(
    "--shell",
    choices=b.Shell,
    type=b.Shell,
    help="""This argument sets the shell used inside the container to one of Caliban's
supported shells. Defaults to the shell specified by the $SHELL environment
variable, or 'bash' if your shell isn't supported.""",
  )
  parser.add_argument(
    "--bare",
    action="store_true",
    help="Skip mounting the $HOME directory; load a bare shell.",
  )


def notebook_parser(base):
  """Configure the notebook subparser."""
  parser = base.add_parser("notebook", help="Run a local Jupyter notebook instance.")
  base_parser(parser)
  docker_run_arg(parser)

  # Custom notebook arguments.
  parser.add_argument(
    "-p",
    "--port",
    type=int,
    help="Port to use for Jupyter, inside container and locally.",
  )
  parser.add_argument(
    "-jv", "--jupyter_version", help="Jupyter or Jupyterlab version to install via pip."
  )
  parser.add_argument(
    "--lab",
    action="store_true",
    help="run 'jupyter lab', vs the default 'jupyter notebook'.",
  )
  parser.add_argument(
    "--bare",
    action="store_true",
    help="Skip mounting the $HOME directory; run an isolated Jupyter lab.",
  )


def local_build_parser(base):
  """Configure the subparser for `caliban run`."""
  parser = base.add_parser(
    "build", help="Build a Docker image without submitting or running any code."
  )
  building_parser(parser)


def local_run_parser(base):
  """Configure the subparser for `caliban run`."""
  parser = base.add_parser("run", help="Run a job inside a Docker container.")
  executing_parser(parser)
  image_id_arg(parser)
  docker_run_arg(parser)
  xgroup_submit_arg(parser)


def gpu_spec_arg(parser, validate_count: bool = False):
  parser.add_argument(
    "--gpu_spec",
    metavar=ct.GPUSpec.METAVAR,
    type=lambda x: ct.GPUSpec.parse_arg(x, validate_count=validate_count),
    help="Type and number of GPUs to use for each AI Platform/GKE "
    + "submission.  Defaults to 1x{} in GPU mode ".format(conf.DEFAULT_GPU.name)
    + "or None if --nogpu is passed.",
  )


def tpu_spec_arg(parser, validate_count: bool = True):
  parser.add_argument(
    "--tpu_spec",
    metavar=ct.TPUSpec.METAVAR,
    type=lambda x: ct.TPUSpec.parse_arg(x, validate_count=validate_count),
    help="Type and number of TPUs to request for each "
    "AI Platform/GKE submission. Defaults to None.",
  )


def force_arg(parser):
  parser.add_argument(
    "--force",
    action="store_true",
    help="Force past validations and submit the job as specified.",
  )


def job_name_arg(parser):
  parser.add_argument("--name", help="Set a job name for AI Platform or GKE jobs.")


def experiment_config_arg(parser):
  parser.add_argument(
    "--experiment_config",
    type=ce.load_experiment_config,
    help="Path to an experiment config, or 'stdin' to read from stdin.",
  )


def label_arg(parser):
  parser.add_argument(
    "-l",
    "--label",
    metavar="KEY=VALUE",
    action="append",
    type=ua.parse_kv_pair,
    help="Extra label k=v pair to submit to Cloud.",
  )


def dry_run_arg(parser):
  parser.add_argument(
    conf.DRY_RUN_FLAG,
    action="store_true",
    help="Don't actually submit; log everything that's going to happen.",
  )


def container_parser(parser):
  executing_parser(parser)

  image_tag_arg(parser)
  project_id_arg(parser)
  region_arg(parser)
  machine_type_arg(parser)
  gpu_spec_arg(parser)
  tpu_spec_arg(parser)
  force_arg(parser)
  job_name_arg(parser)
  label_arg(parser)
  xgroup_submit_arg(parser)


def cloud_parser(base):
  parser = base.add_parser("cloud", help="Submit AI platform jobs to Cloud.")
  container_parser(parser)
  return


def caliban_parser():
  """Creates and returns the argparse instance for the entire Caliban app."""

  parser = argparse_flags.ArgumentParser(
    description="""Docker and AI
  Platform model training and development script. For detailed
  documentation, visit https://github.com/google/caliban""",
    prog="caliban",
  )
  parser.add_argument(
    "--version", action="version", version="%(prog)s {}".format(__version__)
  )

  subparser = parser.add_subparsers(dest="command")
  subparser.required = True

  shell_parser(subparser)
  notebook_parser(subparser)
  local_build_parser(subparser)
  local_run_parser(subparser)
  cloud_parser(subparser)
  cluster_parser(subparser)
  slurm_parser(subparser)
  status_parser(subparser)
  stop_parser(subparser)
  resubmit_parser(subparser)

  return parser


# Validations that require access to multiple arguments at once.


def mac_gpu_check(job_mode: conf.JobMode, command: str) -> None:
  """If the command depends on 'docker run' and is running on a Mac, fail fast."""
  if conf.gpu(job_mode) and command in ("shell", "notebook", "run"):
    u.err(
      "\n'caliban {}' doesn't support GPU usage on Macs! Please pass ".format(command)
      + "--nogpu to use this command.\n\n"
    )
    u.err(
      "(GPU mode is fine for 'caliban cloud' from a Mac; just nothing that runs "
      "locally.)\n\n"
    )
    sys.exit(1)


def _validate_no_gpu_type(use_gpu: bool, gpu_spec: Optional[ct.GPUSpec]):
  """Prevents a user from submitting a Cloud job using a CPU image when they've
  explicitly attempted to set a GPU spec.

  """
  gpu_disabled = not use_gpu
  if gpu_disabled and gpu_spec is not None:
    u.err(
      "\n'--nogpu' is incompatible with an explicit --gpu_spec option. "
      "Please remove one or the other!\n\n"
    )
    sys.exit(1)


def _validate_machine_type(
  gpu_spec: Optional[ct.GPUSpec], machine_type: Optional[ct.MachineType]
):
  """If both args are provided,makes sure that Cloud supports this particular
  combination of GPU count, type and machine type.

  """
  if gpu_spec is not None and machine_type is not None:
    if not gpu_spec.valid_machine_type(machine_type):
      # Show a list of the allowed types, sorted so that at least the machine
      # prefixes stick together.
      allowed = u.enum_vals(gpu_spec.allowed_machine_types())
      allowed.sort()
      u.err(
        f"\n'{machine_type.value}' isn't a valid machine type "
        + f"for {gpu_spec.count} {gpu_spec.gpu.name} GPUs.\n\n"
      )
      u.err(ct.with_advice_suffix("gpu", f"Try one of these: {allowed}"))
      u.err("\n")
      sys.exit(1)


def _validate_accelerator_region(
  spec: Optional[Union[ct.GPUSpec, ct.TPUSpec]], region: ct.Region
):
  """Check that the supplied region is valid for the accelerator specification,
  if supplied.

  """
  if spec is not None:
    accel = spec.accelerator_type

    if not spec.valid_region(region):
      # Show a list of the allowed types, sorted so that at least the machine
      # prefixes stick together.
      allowed = u.enum_vals(spec.allowed_regions())
      allowed.sort()
      u.err(
        "\n'{}' isn't a valid region ".format(region.value)
        + "for {}s of type {}.\n\n".format(accel, spec.name)
      )
      u.err("Try one of these: {}\n\n".format(allowed))
      u.err(
        "See this page for more info about regional "
        + "support for {}s: https://cloud.google.com/ml-engine/docs/regions\n".format(
          accel
        )
      )
      sys.exit(1)


def validate_across_args(args) -> None:
  """Apply validations that need combinations of arguments to work."""
  m = vars(args)

  command = m["command"]

  if u.is_mac():
    job_mode = resolve_job_mode(m)
    mac_gpu_check(job_mode, command)

  if command == "cloud" and not m.get("force"):
    use_gpu = m.get("use_gpu")
    region = conf.extract_region(vars(args))
    gpu_spec = args.gpu_spec
    tpu_spec = args.tpu_spec

    _validate_no_gpu_type(use_gpu, gpu_spec)

    # A TPU is valid with or without an attached GPU.
    _validate_accelerator_region(tpu_spec, region)

    if use_gpu:
      _validate_machine_type(gpu_spec, args.machine_type)
      _validate_accelerator_region(gpu_spec, region)

  return args


def parse_flags(argv):
  """Function required by absl.app.run.

  Internally generates a parser and returns
  the results of parsing caliban arguments.

  """
  args = argv[1:]
  ret = caliban_parser().parse_args(args)

  # Validate that extra script args were properly parsed.
  validate_script_args(args, vars(ret).get("script_args", []))

  return validate_across_args(ret)


def generate_docker_args(
  job_mode: conf.JobMode, args: Dict[str, Any]
) -> Dict[str, Any]:
  """gemerate docker args from args and job mode"""

  # Get extra dependencies in case you want to install your requirements via a
  # setup.py file.
  setup_extras = b.base_extras(job_mode, "setup.py", args.get("extras"))

  # Google application credentials, from the CLI or from an env variable.
  creds_path = conf.extract_cloud_key(args)

  # Application default credentials location.
  adc_loc = csdk.get_application_default_credentials_path()
  adc_path = adc_loc if os.path.isfile(adc_loc) else None

  # TODO we may want to take custom paths, here, in addition to detecting them.
  reqs = "requirements.txt"
  conda_env = "environment.yml"

  # Arguments that make their way down to caliban.docker.build.build_image.
  docker_args = {
    "extra_dirs": args.get("dir"),
    "requirements_path": reqs if os.path.exists(reqs) else None,
    "conda_env_path": conda_env if os.path.exists(conda_env) else None,
    "caliban_config": conf.caliban_config(),
    "credentials_path": creds_path,
    "adc_path": adc_path,
    "setup_extras": setup_extras,
    "no_cache": args.get("no_cache", False),
    "build_path": os.getcwd(),
  }

  return docker_args


# ----------------------------------------------------------------------------
def cluster_parser(base):
  """cli parser for cluster commands"""

  parser = base.add_parser(
    "cluster", description="cluster commands", help="cluster-related commands"
  )

  subparser = parser.add_subparsers(dest="cluster_cmd")
  cluster_ls_cmd(subparser)
  cluster_pod_parser(subparser)
  cluster_job_parser(subparser)
  cluster_node_pool_parser(subparser)
  cluster_create_cmd(subparser)
  cluster_delete_cmd(subparser)


# ----------------------------------------------------------------------------
def cluster_ls_cmd(base):
  """caliban cluster ls"""

  parser = base.add_parser(
    "ls",
    description="list clusters",
    help="list clusters",
    formatter_class=argparse.ArgumentDefaultsHelpFormatter,
  )

  project_id_arg(parser)
  cloud_key_arg(parser)
  zone_arg(parser)


# ----------------------------------------------------------------------------
def cluster_name_arg(parser):
  parser.add_argument("--cluster_name", help="cluster name", type=str)


# ----------------------------------------------------------------------------
def zone_arg(parser, default=None, help="zone"):
  parser.add_argument("--zone", help=help, type=str, default=default)


# ----------------------------------------------------------------------------
def cluster_pod_parser(base):
  parser = base.add_parser(
    "pod",
    description="pod commands",
    help="pod commands",
    formatter_class=argparse.ArgumentDefaultsHelpFormatter,
  )

  subparser = parser.add_subparsers(dest="pod_cmd")
  cluster_pod_ls_cmd(subparser)


# ----------------------------------------------------------------------------
def cluster_pod_ls_cmd(base):
  parser = base.add_parser("ls", description="list pods", help="list pods")
  project_id_arg(parser)
  cloud_key_arg(parser)
  cluster_name_arg(parser)
  zone_arg(parser)


# ----------------------------------------------------------------------------
def cluster_job_parser(base):
  parser = base.add_parser(
    "job",
    description="job commands",
    help="job commands",
    formatter_class=argparse.ArgumentDefaultsHelpFormatter,
  )

  subparser = parser.add_subparsers(dest="job_cmd")
  cluster_job_ls_cmd(subparser)
  cluster_job_submit_cmd(subparser)
  cluster_job_submit_file_cmd(subparser)


# ----------------------------------------------------------------------------
def cluster_job_ls_cmd(base):
  parser = base.add_parser(
    "ls",
    description="list jobs",
    help="list jobs",
    formatter_class=argparse.ArgumentDefaultsHelpFormatter,
  )
  project_id_arg(parser)
  cloud_key_arg(parser)
  cluster_name_arg(parser)
  zone_arg(parser)


# ----------------------------------------------------------------------------
def cluster_job_submit_cmd(base):
  parser = base.add_parser(
    "submit",
    description="submit cluster job(s)",
    help="submit cluster job(s)",
    formatter_class=argparse.ArgumentDefaultsHelpFormatter,
  )

  cluster_name_arg(parser)
  no_gpu_flag(parser)
  cloud_key_arg(parser)
  setup_extras(parser)
  extra_dirs(parser)
  image_tag_arg(parser)
  project_id_arg(parser)
  min_cpu_arg(parser)
  min_mem_arg(parser)
  gpu_spec_arg(parser, validate_count=False)
  tpu_spec_arg(parser, validate_count=False)
  tpu_driver_arg(parser)
  nonpreemptible_tpu_arg(parser)
  force_arg(parser)
  job_name_arg(parser)
  experiment_config_arg(parser)
  label_arg(parser)
  nonpreemptible_arg(parser)
  dry_run_arg(parser)
  job_export_arg(parser)
  xgroup_submit_arg(parser)

  require_module(parser)
  add_script_args(parser)


# ----------------------------------------------------------------------------
def job_file_arg(parser):
  parser.add_argument(
    "job_file",
    type=gke_u.validate_job_filename,
    help="kubernetes k8s job file {}".format(gke_k.VALID_JOB_FILE_EXT),
  )


# ----------------------------------------------------------------------------
def job_export_arg(parser):
  parser.add_argument(
    "--export",
    type=gke_u.validate_job_filename,
    help=(
      "Export job spec(s) to file, extension must be one of "
      + "{} (for example: --export my-job-spec.yaml) ".format(gke_k.VALID_JOB_FILE_EXT)
      + "For multiple jobs (i.e. in an experiment config scenario), "
      + "multiple files will be generated with an index inserted "
      + "(for example: --export my-job-spec.yaml would yield "
      + "my-job-spec_0.yaml, my-job-spec_1.yaml...)"
    ),
  )


# ----------------------------------------------------------------------------
def cluster_job_submit_file_cmd(base):
  parser = base.add_parser(
    "submit_file",
    description="submit gke job from yaml/json file",
    help="submit gke job from yaml/json file",
    formatter_class=argparse.ArgumentDefaultsHelpFormatter,
  )

  cluster_name_arg(parser)
  cloud_key_arg(parser)
  project_id_arg(parser)
  dry_run_arg(parser)
  job_file_arg(parser)


# ----------------------------------------------------------------------------
def tpu_driver_arg(parser):
  parser.add_argument(
    "--tpu_driver",
    type=str,
    help="tpu driver",
    default=gke.constants.DEFAULT_TPU_DRIVER,
  )


# ----------------------------------------------------------------------------
def nonpreemptible_tpu_arg(parser):
  parser.add_argument(
    "--nonpreemptible_tpu",
    action="store_true",
    help=(
      "use non-preemptible tpus: "
      "note this only applies to v2-8 and v3-8 tpus currently, see: "
      "https://cloud.google.com/tpu/docs/preemptible"
    ),
  )


# ----------------------------------------------------------------------------
def nonpreemptible_arg(parser):
  parser.add_argument(
    "--nonpreemptible",
    action="store_true",
    help=(
      "use non-preemptible VM instance: "
      "please note that you may need to upgrade your "
      "cluster to a recent version/use the rapid release "
      "channel for preemptible VMs to be supported with node autoprovisioning: "
      "https://cloud.google.com/kubernetes-engine/docs/release-notes-rapid#december_13_2019"
    ),
  )


# ----------------------------------------------------------------------------
def cluster_node_pool_parser(base):
  parser = base.add_parser(
    "node_pool",
    description="node pool commands",
    help="node pool commands",
    formatter_class=argparse.ArgumentDefaultsHelpFormatter,
  )

  subparser = parser.add_subparsers(dest="node_pool_cmd")
  cluster_node_pool_ls_cmd(subparser)


# ----------------------------------------------------------------------------
def cluster_node_pool_ls_cmd(base):
  parser = base.add_parser(
    "ls",
    description="list node pools",
    help="list node pools",
    formatter_class=argparse.ArgumentDefaultsHelpFormatter,
  )
  project_id_arg(parser)
  cloud_key_arg(parser)
  cluster_name_arg(parser)
  zone_arg(parser)


# ----------------------------------------------------------------------------
def cluster_create_cmd(base):
  """caliban cluster create"""

  parser = base.add_parser(
    "create",
    description="create cluster",
    help="create cluster",
    formatter_class=argparse.ArgumentDefaultsHelpFormatter,
  )

  project_id_arg(parser)
  cloud_key_arg(parser)
  cluster_name_arg(parser)
  zone_arg(
    parser,
    help="for a single-zone cluster, this specifies the zone "
    "for the cluster control plane and all worker nodes, while for a "
    "multi-zone cluster this specifies only the zone for the control plane, "
    "while worker nodes may be created in any zone within the same region as "
    "the control plane. The single_zone argument specifies whether to create "
    "a single- or multi- zone cluster.",
  )
  dry_run_arg(parser)
  release_channel_arg(parser)
  single_zone_arg(parser)


# ----------------------------------------------------------------------------
def cluster_delete_cmd(base):
  """caliban cluster delete"""

  parser = base.add_parser(
    "delete",
    description="delete cluster",
    help="delete cluster",
    formatter_class=argparse.ArgumentDefaultsHelpFormatter,
  )

  project_id_arg(parser)
  cloud_key_arg(parser)
  cluster_name_arg(parser)
  zone_arg(parser)


# ----------------------------------------------------------------------------
def release_channel_arg(parser):
  parser.add_argument(
    "--release_channel",
    metavar=[x.value for x in gke_t.ReleaseChannel],
    choices=gke_t.ReleaseChannel,
    type=gke_t.ReleaseChannel,
    help="cluster release channel, see "
    "https://cloud.google.com/kubernetes-engine/docs/concepts/release-channels",
    default=gke.constants.DEFAULT_RELEASE_CHANNEL.value,
  )


# ----------------------------------------------------------------------------
def single_zone_arg(parser):
  parser.add_argument(
    "--single_zone",
    action="store_true",
    help=(
      "create a single-zone cluster if set, otherwise create a multi-zone "
      "cluster: see https://cloud.google.com/kubernetes-engine/docs/concepts/"
      "types-of-clusters#cluster_availability_choices"
    ),
  )


# ----------------------------------------------------------------------------
def min_cpu_arg(parser):
  parser.add_argument(
    "--min_cpu",
    type=int,
    help="Minimum cpu needed by job, in milli-cpus. If not specified, then "
    "this value defaults to {} for gpu/tpu jobs, and {} for cpu jobs. Please "
    "note that gke daemon processes utilize a small amount of cpu on each node, "
    "so if you want to have your job run on a specific machine type, say a 2-cpu "
    "machine, then if you specify a minimum cpu of 2000, then your job will "
    "not be schedulable on a 2-cpu machine as the daemon processes will push "
    "the total cpu needed to more than two full cpus.".format(
      gke_k.DEFAULT_MIN_CPU_ACCEL, gke_k.DEFAULT_MIN_CPU_CPU
    ),
  )


# ----------------------------------------------------------------------------
def min_mem_arg(parser):
  parser.add_argument(
    "--min_mem",
    type=int,
    help="Minimum memory needed by job, in MB. Please note that gke "
    "daemon processes utilize a small amount of memory on each node, so if "
    "you want to have your job run on a specific machine type, say a machine "
    "with 8GB total memory, then if you specify a minimum memory of 8000MB, "
    "then your job will not be schedulable on a 8GB machine as the daemon "
    "processes will push the total memory needed to more than 8GB.",
  )


# ----------------------------------------------------------------------------
def xgroup_arg(parser, helpstr: str):
  parser.add_argument(
    "--xgroup",
    type=str,
    help=helpstr,
  )


def xgroup_submit_arg(parser):
  xgroup_arg(
    parser,
    helpstr="This specifies an experiment group, which ties experiments and job "
    "instances together. If you do not specify a group, then a new one will be "
    "created. If you specify an existing experiment group here, then new "
    "experiments and jobs you create will be added to the group you specify.",
  )


# ----------------------------------------------------------------------------
def status_parser(base):
  """cli parser for status command"""

  parser = base.add_parser("status", help="get status for caliban jobs")
  xgroup_arg(parser, helpstr="experiment group")
  max_jobs_arg(parser)


# ----------------------------------------------------------------------------
def stop_parser(base):
  """cli parser for stop command"""
  parser = base.add_parser("stop", help="stop running caliban jobs")
  xgroup_arg(parser, helpstr="experiment group")
  dry_run_arg(parser)


# ----------------------------------------------------------------------------
def all_jobs_arg(parser):
  parser.add_argument(
    "--all_jobs",
    action="store_true",
    help=(
      "resubmit all jobs regardless of current state, otherwise only "
      "jobs that are in FAILED or STOPPED state will be resubmitted"
    ),
  )


# ----------------------------------------------------------------------------
def resubmit_parser(base):
  """cli parser for resubmit command"""
  parser = base.add_parser("resubmit", help="resubmit caliban jobs")
  xgroup_arg(parser, helpstr="experiment group")
  dry_run_arg(parser)
  all_jobs_arg(parser)
  project_id_arg(parser)
  cloud_key_arg(parser)


# ----------------------------------------------------------------------------
def max_jobs_arg(parser):
  parser.add_argument(
<<<<<<< HEAD
    "--max_jobs",
    type=int,
    help=(
      "Maximum number of jobs to view. If you specify an experiment "
      "group, then this specifies the maximum number of jobs per "
      "experiment to view. If you do not specify an experiment group, "
      "then this specifies the total number of jobs to return, ordered "
      "by creation date, or all jobs if max_jobs==0."
    ),
  )
=======
      '--max_jobs',
      type=int,
      help=(f'Maximum number of jobs to view. If you specify an experiment '
            f'group, then this specifies the maximum number of jobs per '
            f'experiment to view. If you do not specify an experiment group, '
            f'then this specifies the total number of jobs to return, ordered '
            f'by creation date, or all jobs if max_jobs==0.'),
  )


# ----------------------------------------------------------------------------
def slurm_parser(base):
  """cli parser for slurm commands"""

  parser = base.add_parser("slurm",
                           description="slurm commands",
                           help="slurm-related commands")

  subparser = parser.add_subparsers(dest="slurm_cmd")
  slurm_ls_cmd(subparser)
  slurm_job_parser(subparser)


# ----------------------------------------------------------------------------
def slurm_ls_cmd(base):
  """caliban slurm ls"""

  parser = base.add_parser(
      "ls",
      description="list partitions",
      help="list partitions",
      formatter_class=argparse.ArgumentDefaultsHelpFormatter)


# ----------------------------------------------------------------------------
def slurm_job_parser(base):
  parser = base.add_parser(
      "job",
      description="job commands",
      help="job commands",
      formatter_class=argparse.ArgumentDefaultsHelpFormatter)

  subparser = parser.add_subparsers(dest="job_cmd")
  slurm_job_ls_cmd(subparser)
  cluster_job_submit_cmd(subparser)


# ----------------------------------------------------------------------------
def slurm_job_ls_cmd(base):
  parser = base.add_parser(
      "ls",
      description="list Slurm jobs",
      help="list Slurm jobs",
      formatter_class=argparse.ArgumentDefaultsHelpFormatter)


# ----------------------------------------------------------------------------
def slurm_job_submit_cmd(base):
  parser = base.add_parser(
      "submit",
      description="submit Slurm job(s)",
      help="submit Slurm job(s)",
      formatter_class=argparse.ArgumentDefaultsHelpFormatter)

  job_name_arg(parser)
>>>>>>> ce28c78c
<|MERGE_RESOLUTION|>--- conflicted
+++ resolved
@@ -1016,7 +1016,6 @@
 # ----------------------------------------------------------------------------
 def max_jobs_arg(parser):
   parser.add_argument(
-<<<<<<< HEAD
     "--max_jobs",
     type=int,
     help=(
@@ -1027,15 +1026,6 @@
       "by creation date, or all jobs if max_jobs==0."
     ),
   )
-=======
-      '--max_jobs',
-      type=int,
-      help=(f'Maximum number of jobs to view. If you specify an experiment '
-            f'group, then this specifies the maximum number of jobs per '
-            f'experiment to view. If you do not specify an experiment group, '
-            f'then this specifies the total number of jobs to return, ordered '
-            f'by creation date, or all jobs if max_jobs==0.'),
-  )
 
 
 # ----------------------------------------------------------------------------
@@ -1092,5 +1082,4 @@
       help="submit Slurm job(s)",
       formatter_class=argparse.ArgumentDefaultsHelpFormatter)
 
-  job_name_arg(parser)
->>>>>>> ce28c78c
+  job_name_arg(parser)
"""
Utilities for our job runner, for working with configs.
"""

from __future__ import absolute_import, division, print_function

import argparse
import itertools
import os
import sys
from enum import Enum
<<<<<<< HEAD
from typing import Any, Dict, List, Optional, Union
=======
from typing import Any, Dict, List, Union
>>>>>>> 57a52a9c

import commentjson
import yaml

import caliban.cloud.types as ct
import caliban.util as u

# int, str and bool are allowed in a final experiment; lists are markers for
# expansion.
ExpValue = Union[int, str, bool]

# Entry in an experiment config. If any values are lists they're expanded into
# a sequence of experiment configs.
Expansion = Dict[str, Union[ExpValue, List[ExpValue]]]

# An experiment config can be a single (potentially expandable) dictionary, or
# a list of many such dicts.
ExpConf = Union[Expansion, List[Expansion]]

# A final experiment can only contain valid ExpValues, no expandable entries.
Experiment = Dict[str, ExpValue]

# Mode
JobMode = Enum("JobMode", ("CPU", "GPU"))

DRY_RUN_FLAG = "--dry_run"

# Defaults for various input values that we can supply given some partial set
# of info from the CLI.
DEFAULT_REGION = ct.US.central1
DEFAULT_MACHINE_TYPE: Dict[JobMode, ct.MachineType] = {
    JobMode.CPU: ct.MachineType.highcpu_32,
    JobMode.GPU: ct.MachineType.standard_8
}
DEFAULT_GPU = ct.GPU.P100

# Config to supply for CPU jobs.
DEFAULT_ACCELERATOR_CONFIG = {
    "count": 0,
    "type": "ACCELERATOR_TYPE_UNSPECIFIED"
}


def gpu(job_mode: JobMode) -> bool:
  """Returns True if the supplied JobMode is JobMode.GPU, False otherwise.

  """
  return job_mode == JobMode.GPU


def load_yaml_config(path):
  """returns the config parsed based on the info in the flags.

  Grabs the config file, written in yaml, slurps it in.
  """
  with open(path) as f:
    config = yaml.load(f, Loader=yaml.FullLoader)

  return config


def load_config(path, mode='yaml'):
  """Load a JSON or YAML config.

  """
  if mode == 'json':
    with open(path) as f:
      return commentjson.load(f)

  return load_yaml_config(path)


def valid_json(path: str) -> Dict[str, Any]:
  """Loads JSON if the path points to a valid JSON file; otherwise, throws an
  exception that's picked up by argparse.

  """
  try:
    return load_config(path, mode='json')
  except commentjson.JSONLibraryException:
    raise argparse.ArgumentTypeError(
        f"""File '{path}' doesn't seem to contain valid JSON. Try again!""")


def extract_script_args(m: Dict[str, Any]) -> List[str]:
  """Strip off the "--" argument if it was passed in as a separator."""
  script_args = m.get("script_args")
  if script_args is None or script_args == []:
    return script_args

  head, *tail = script_args

  return tail if head == "--" else script_args


def extract_project_id(m: Dict[str, Any]) -> str:
  """Attempts to extract the project_id from the args; falls back to an
  environment variable, or exits if this isn't available. There's no sensible
  default available.

  """
  project_id = m.get("project_id") or os.environ.get("PROJECT_ID")

  if project_id is None:
    print()
    print(
        f"\nNo project_id found. 'caliban cloud' requires that you either set a \n\
$PROJECT_ID environment variable with the ID of your Cloud project, or pass one \n\
explicitly via --project_id. Try again, please!")
    print()

    sys.exit(1)

  return project_id


def extract_region(m: Dict[str, Any]) -> ct.Region:
  """Returns the region specified in the args; defaults to an environment
  variable. If that's not supplied defaults to the default cloud provider from
  caliban.cloud.

  """
  return m.get("region") or \
    ct.parse_region(os.environ.get("REGION")) or \
    DEFAULT_REGION
<<<<<<< HEAD


def extract_cloud_key(m: Dict[str, Any]) -> Optional[str]:
  """Returns the Google service account key filepath specified in the args;
  defaults to the $GOOGLE_APPLICATION_CREDENTIALS variable.

  """
  return m.get("cloud_key") or \
    os.environ.get("GOOGLE_APPLICATION_CREDENTIALS")
=======
>>>>>>> 57a52a9c


def validate_expansion(m: Expansion) -> Expansion:
  """Check that:

  - all key are strings
  - all values are either boolean, strings, numbers or lists
  """

  def valid_k(k):
    return isinstance(k, str)

  def valid_v(v):
    types = [list, bool, str, int]
    return any(map(lambda t: isinstance(v, t), types))

  for k, v in m.items():
    if not valid_k(k):
      raise argparse.ArgumentTypeError(
          f"Key '{k}' is invalid! Keys must be strings.")

    if not valid_v(v):
      raise argparse.ArgumentTypeError(f"Value '{v}' is invalid! \
Values must be strings, lists, ints or bools.")

  return m


def validate_experiment_config(items: ExpConf) -> ExpConf:
  """Check that the input is either a list of valid experiment configs or a valid
  expansion itself. Returns the list/dict or throws an exception if invalid.

  """
  if isinstance(items, list):
    return [validate_experiment_config(item) for item in items]

  elif isinstance(items, dict):
    return validate_expansion(items)

  else:
    raise argparse.ArgumentTypeError(f"The experiment config is invalid! \
The JSON file must contain either a dict or a list.")


def load_experiment_config(s):
  if s.lower() == 'stdin':
    json = commentjson.load(sys.stdin)
  else:
    with open(u.validated_file(s)) as f:
      json = commentjson.load(f)

  return validate_experiment_config(json)


def expand_experiment_config(items: ExpConf) -> List[Experiment]:
  """Expand out the experiment config for job submission to Cloud.

  """
  if isinstance(items, list):
    return list(
        itertools.chain.from_iterable(
            [expand_experiment_config(m) for m in items]))

  return list(u.dict_product(items))


def experiment_to_args(m: Experiment, base: List[str]) -> List[str]:
  """Returns the list of flag keys and values that corresponds to the supplied
  experiment.

  Keys all expand to the full '--key_name' style that typical Python flags are
  represented by.

  All values except for boolean values are inserted as str(v). For boolean
  values, if the value is True, the key is inserted by itself (in the format
  --key_name). If the value is False, the key isn't inserted at all.

  """
  ret = [] + base

  for k, v in m.items():
    opt = f"--{k}"
    if isinstance(v, bool):
      # Append a flag if the boolean flag is true, else do nothing.
      if v:
        ret.append(opt)
    else:
      ret.append(f"--{k}")
      ret.append(str(v))

  return ret<|MERGE_RESOLUTION|>--- conflicted
+++ resolved
@@ -9,11 +9,7 @@
 import os
 import sys
 from enum import Enum
-<<<<<<< HEAD
-from typing import Any, Dict, List, Optional, Union
-=======
-from typing import Any, Dict, List, Union
->>>>>>> 57a52a9c
+from typing import Any, Dict, List, Union, Optional
 
 import commentjson
 import yaml
@@ -139,7 +135,6 @@
   return m.get("region") or \
     ct.parse_region(os.environ.get("REGION")) or \
     DEFAULT_REGION
-<<<<<<< HEAD
 
 
 def extract_cloud_key(m: Dict[str, Any]) -> Optional[str]:
@@ -149,8 +144,6 @@
   """
   return m.get("cloud_key") or \
     os.environ.get("GOOGLE_APPLICATION_CREDENTIALS")
-=======
->>>>>>> 57a52a9c
 
 
 def validate_expansion(m: Expansion) -> Expansion:

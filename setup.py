#!/usr/bin/python
#
# Copyright 2020 Google LLC
#
# Licensed under the Apache License, Version 2.0 (the "License");
# you may not use this file except in compliance with the License.
# You may obtain a copy of the License at
#
#      http://www.apache.org/licenses/LICENSE-2.0
#
# Unless required by applicable law or agreed to in writing, software
# distributed under the License is distributed on an "AS IS" BASIS,
# WITHOUT WARRANTIES OR CONDITIONS OF ANY KIND, either express or implied.
# See the License for the specific language governing permissions and
# limitations under the License.

from setuptools import find_packages, setup


def with_versioneer(f, default=None):
  """Attempts to execute the supplied single-arg function by passing it
versioneer if available; else, returns the default.

  """
  try:
    import versioneer
    return f(versioneer)
  except ModuleNotFoundError:
    return default


def readme():
  try:
    with open('README.md') as f:
      return f.read()
  except Exception:
    return None


REQUIRED_PACKAGES = [
    'absl-py',
    'blessings',
    'commentjson==0.8.3',
    'google-api-python-client',
    'pyyaml',
    'tqdm>=4.45.0',
    'kubernetes>=10.0.1',
    'google-auth>=1.19.0',
    'google-cloud-core>=1.0.3',
    'google-cloud-container>=0.3.0',
<<<<<<< HEAD
    'psycopg2-binary==2.8.5',
    'schema==0.7.3',
    'urllib3>=1.25.7',
    'yaspin>=0.16.0',
    'SQLAlchemy>=1.3.11',
=======
    'psycopg2-binary==2.9.6',
    'schema==0.7.2',
    'urllib3>=1.25.7',
    'yaspin>=0.16.0',
    'SQLAlchemy==1.3.11',
    'pg8000==1.16.1',
>>>>>>> d0e792a8
]

setup(name='caliban',
      version=with_versioneer(lambda v: v.get_version()),
      cmdclass=with_versioneer(lambda v: v.get_cmdclass(), {}),
      description='Docker-based job runner for AI research.',
      long_description=readme(),
      long_description_content_type="text/markdown",
      python_requires='>=3.6.0',
      author='Caliban Team',
      author_email='samritchie@google.com',
      url='https://github.com/google/caliban',
      license='Apache-2.0',
      packages=find_packages(exclude=('tests', 'docs')),
      install_requires=REQUIRED_PACKAGES,
      include_package_data=True,
      entry_points={
          'console_scripts': [
              'caliban = caliban.main:main',
              'expansion = caliban.expansion:main'
          ]
      })<|MERGE_RESOLUTION|>--- conflicted
+++ resolved
@@ -48,20 +48,12 @@
     'google-auth>=1.19.0',
     'google-cloud-core>=1.0.3',
     'google-cloud-container>=0.3.0',
-<<<<<<< HEAD
-    'psycopg2-binary==2.8.5',
-    'schema==0.7.3',
-    'urllib3>=1.25.7',
-    'yaspin>=0.16.0',
-    'SQLAlchemy>=1.3.11',
-=======
     'psycopg2-binary==2.9.6',
-    'schema==0.7.2',
+    'schema==0.7.5',
     'urllib3>=1.25.7',
     'yaspin>=0.16.0',
     'SQLAlchemy==1.3.11',
     'pg8000==1.16.1',
->>>>>>> d0e792a8
 ]
 
 setup(name='caliban',
